--- conflicted
+++ resolved
@@ -11,11 +11,7 @@
 import { qrCodeApi } from '@/lib/api';
 import { CardLoading } from '@/components/ui/LoadingSpinner';
 import type { Database } from '@/lib/supabase';
-<<<<<<< HEAD
 import { QRCodeCanvas } from 'qrcode.react';
-=======
-import QRCode from 'react-qr-code';
->>>>>>> 51ea245d
 
 type Course = Database['public']['Tables']['courses']['Row'];
 type QRCodePrompt = Database['public']['Tables']['check_in_prompts']['Row'] & {
@@ -210,21 +206,12 @@
           {activeQRCode ? (
             <div className="bg-white p-8 rounded-3xl mb-4">
               <div className="w-48 h-48 mx-auto bg-black rounded-2xl flex items-center justify-center">
-<<<<<<< HEAD
                 <div className="text-white text-center">
                   {/* Render the real QR code here */}
                   <QRCodeCanvas value={activeQRCode.id} size={160} bgColor="#000000" fgColor="#ffffff" includeMargin={false} />
                   <p className="text-xs break-all mt-2">{activeQRCode.id}</p>
                   <p className="text-xs mt-2">{activeQRCode.course_name}</p>
                 </div>
-=======
-                {/* Render a real QR code encoding only the prompt/session ID */}
-                <QRCode value={activeQRCode.id} size={180} bgColor="#000" fgColor="#fff" />
-              </div>
-              <div className="text-center mt-2">
-                <p className="text-xs break-all text-black">{activeQRCode.id}</p>
-                <p className="text-xs mt-2 text-black">{activeQRCode.course_name}</p>
->>>>>>> 51ea245d
               </div>
             </div>
           ) : (
